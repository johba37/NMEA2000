/*
 * CZONE Switch Decoder - Reverse Engineering Tool
 * 
 * Decodes CZONE proprietary NMEA2000 messages for switch bank analysis
 * Connected via Actisense NGT-1 USB adapter on /dev/ttyUSB0
 * 
 * Protocol: CZONE uses proprietary 17+ byte payloads with NMEA2000 single-frame
 * PGNs (65280-65535), violating standard 8-byte frame limits.
 * 
 * Confirmed Devices:
 * - 0x12: Switch Bank 1 (PGN 65282 only)
 * - 0x13: Switch Bank 2 (PGN 65282/65283 mixed)
 * - 0x46: Control Panel/Module (responds to switch changes)
 * 
 * Message Format: 93 13 [PGN_OFFSET] [SOURCE] [DEST] [17-byte CZONE Data]
 * 
 * Compile: g++ -std=c++14 -O2 -o czone_switch_decoder czone_switch_decoder.cpp
 * TODO: Refactor into modular analyzer (see CLAUDE.md for architecture)
 */

#include <iostream>
#include <fstream>
#include <unistd.h>
#include <fcntl.h>
#include <termios.h>
#include <sys/ioctl.h>
#include <cstring>
#include <iomanip>
#include <vector>
#include <set>
#include <map>
#include <chrono>
#include <algorithm>
#include <signal.h>
#include <atomic>
#include <poll.h>
#include <errno.h>
#include <stdint.h>

// Include NMEA2000 library headers via our transport
#include "N2kNGT1.h"        // Our minimal NMEA2000 transport
#include "../../src/N2kCZone.h"
#include "../../src/N2kMessages.h"

// =============================================================================
// CZONE Protocol Definitions
// =============================================================================

namespace CZone {
    // Protocol markers and identifiers
    constexpr uint8_t PROTOCOL_MARKER_1 = 0x93;  // CZONE protocol identifier byte 1
    constexpr uint8_t PROTOCOL_MARKER_2 = 0x13;  // CZONE protocol identifier byte 2
    
    // PGN definitions
    constexpr uint32_t PGN_BASE = 65280;         // 0xFF00 - Proprietary PDU2 range start
    constexpr uint32_t PGN_SWITCH_STATUS = 65282;  // 0xFF02 - Switch status messages
    constexpr uint32_t PGN_SWITCH_CONTROL = 65283; // 0xFF03 - Switch control messages
    
    // Additional PGNs seen from device 7 (BEP Marine CZONE)
    constexpr uint32_t PGN_BEP_CZONE_1 = 65284;    // 0xFF04 - BEP CZONE messages
    constexpr uint32_t PGN_BEP_CZONE_2 = 65301;    // 0xFF15 - BEP CZONE messages
    
    // Message structure offsets (in raw buffer)
    constexpr size_t OFFSET_MARKER_1 = 0;        // Protocol marker 1
    constexpr size_t OFFSET_MARKER_2 = 1;        // Protocol marker 2  
    constexpr size_t OFFSET_PGN_OFFSET = 2;      // PGN offset byte
    constexpr size_t OFFSET_SOURCE = 3;          // Source device ID
    constexpr size_t OFFSET_DESTINATION = 4;     // Destination ID
    constexpr size_t OFFSET_DATA_START = 5;      // Start of CZONE data payload
    
    // Message header sizes
    constexpr size_t HEADER_SIZE = 5;            // Bytes before data payload
    constexpr size_t MIN_MESSAGE_SIZE = 5;       // Minimum valid message size
    
    // Data payload structure (within CZONE data)
    constexpr size_t DATA_DEVICE_INSTANCE = 0;   // Device instance/version
    constexpr size_t DATA_HEADER_MARKER = 1;     // Always 0xFF
    constexpr size_t DATA_MESSAGE_TYPE = 2;      // 0x09=status, 0x24=extended
    constexpr size_t DATA_TIMESTAMP_START = 3;   // 32-bit LE timestamp start
    constexpr size_t DATA_TIMESTAMP_SIZE = 4;    // Timestamp is 4 bytes
    
    // Message types (byte 2 of data payload)
    constexpr uint8_t MSG_TYPE_STATUS = 0x09;    // Status/heartbeat message
    constexpr uint8_t MSG_TYPE_EXTENDED = 0x24;  // Extended data message
    
    // Known device IDs
    constexpr uint8_t DEVICE_SWITCH_BANK_1 = 0x12;
    constexpr uint8_t DEVICE_SWITCH_BANK_2 = 0x13;
    constexpr uint8_t DEVICE_CONTROL_PANEL = 0x46;
    
    // Destination addresses
    constexpr uint8_t DEST_BROADCAST = 0xFF;     // Broadcast to all
    constexpr uint8_t DEST_FUNCTIONAL = 0xF1;    // Functional address
    
    // Switch control (PGN 65280)
    constexpr uint32_t PGN_SWITCH_CONTROL_CMD = 65280;  // 0xFF00 - Switch control commands
    constexpr uint8_t SWITCH_CMD_ON = 0xF1;      // Set switch ON
    constexpr uint8_t SWITCH_CMD_OFF = 0xF4;     // Set switch OFF  
    constexpr uint8_t SWITCH_CMD_TOGGLE = 0xF2;  // Toggle switch
    constexpr uint8_t SWITCH_CMD_END = 0x40;     // End of change
    
    // Switch indices (byte 2 of control message)
    constexpr uint8_t SWITCH_INDEX_START = 0x05; // First switch index
    constexpr uint8_t SWITCH_INDEX_END = 0x0C;   // Last switch index (8 switches total)
    
    // Helper functions
    inline bool IsKnownDevice(uint8_t device_id) {
        return device_id == DEVICE_SWITCH_BANK_1 || 
               device_id == DEVICE_SWITCH_BANK_2 || 
               device_id == DEVICE_CONTROL_PANEL;
    }
    
    inline bool IsCZONEPGN(uint32_t pgn) {
        return pgn == PGN_SWITCH_STATUS || pgn == PGN_SWITCH_CONTROL ||
               pgn == PGN_BEP_CZONE_1 || pgn == PGN_BEP_CZONE_2;
    }
    
    inline const char* GetDeviceName(uint8_t device_id) {
        switch(device_id) {
            case DEVICE_SWITCH_BANK_1: return "Switch Bank 1";
            case DEVICE_SWITCH_BANK_2: return "Switch Bank 2";
            case DEVICE_CONTROL_PANEL: return "Control Panel";
            default: return "Unknown Device";
        }
    }
}

// Global flag for signal handling
std::atomic<bool> g_running(true);

void signal_handler(int signum) {
    if (signum == SIGINT || signum == SIGTERM) {
        g_running = false;
    }
}
// Use message type constants from library
// (N2kCZone_MsgType_Heartbeat, N2kCZone_MsgType_Extended, etc.)

// Use type-specific structures from library
// (tN2kCZoneHeartbeat, tN2kCZoneExtended, tN2kCZoneSwitchState)

// Generic parsed message that can hold any type
struct CZoneParsedMessage {
    uint8_t MessageType;       // 0x09, 0x24, 0x23, 0x64
    uint8_t SourceDevice;      // NMEA2000 source address
    uint32_t PGN;             // NMEA2000 PGN (65282, 65283, etc.)
    
    union {
        tN2kCZoneHeartbeat heartbeat;
        tN2kCZoneExtended extended;
        tN2kCZoneSwitchState switchState;
        tN2kCZoneSwitchState unknown23;  // Reuse switchState structure for type 0x23
        tN2kCZoneMessage raw;  // Fallback for unknown types
    } data;
};

// Use the library's tN2kCZoneMessage structure from N2kCZone.h
using CZoneRawMessage = tN2kCZoneMessage;

// Generic parser - proper implementation based on tN2kCZoneMessage structure
bool ParseCZoneMessage(const unsigned char* RawData, int DataLen, CZoneRawMessage &CZoneMsg) {
    // CZONE messages are exactly 17 bytes
    if (DataLen != 17) {
        return false;
    }
    
    // Parse according to tN2kCZoneMessage structure
    CZoneMsg.DeviceInstance = RawData[0];
    CZoneMsg.Header = RawData[1];
    CZoneMsg.DeviceType = RawData[2];
    
    // 32-bit little-endian timestamp at bytes 3-6
    CZoneMsg.Timestamp = RawData[3] | 
                        (RawData[4] << 8) | 
                        (RawData[5] << 16) | 
                        (RawData[6] << 24);
    
    CZoneMsg.DataLength = RawData[7];
    
    // Copy 9-byte payload (bytes 8-16)
    memcpy(CZoneMsg.Payload, &RawData[8], 9);
    
    return true;
}

// Type-specific parsing functions - now uses library functions to eliminate duplication
bool ParseCZoneTypedMessage(const unsigned char* RawData, int DataLen, uint8_t SourceDevice, uint32_t PGN, CZoneParsedMessage &ParsedMsg) {
    // First parse using library function
    if (!ParseCZoneMessage(RawData, DataLen, ParsedMsg.data.raw)) {
        return false;
    }
    
    // Extract common fields
    ParsedMsg.MessageType = ParsedMsg.data.raw.DeviceType;  // DeviceType is actually MessageType
    ParsedMsg.SourceDevice = SourceDevice;
    ParsedMsg.PGN = PGN;
    
    // Type-specific parsing using library functions
    switch(ParsedMsg.MessageType) {
        case N2kCZone_MsgType_Heartbeat:
            // Parse heartbeat message (type 0x09)
            ParsedMsg.data.heartbeat.DeviceInstance = ParsedMsg.data.raw.DeviceInstance;
            ParsedMsg.data.heartbeat.Timestamp = ParsedMsg.data.raw.Timestamp;
            ParsedMsg.data.heartbeat.Counter = ParsedMsg.data.raw.Payload[2];
            memcpy(ParsedMsg.data.heartbeat.FixedData, &ParsedMsg.data.raw.Payload[3], 6);
            ParsedMsg.data.heartbeat.Checksum = ParsedMsg.data.raw.Payload[8];
            return true;
            
        case N2kCZone_MsgType_Extended:
            // Parse extended message (type 0x24)
            ParsedMsg.data.extended.DeviceInstance = ParsedMsg.data.raw.DeviceInstance;
            ParsedMsg.data.extended.Timestamp = ParsedMsg.data.raw.Timestamp;
            ParsedMsg.data.extended.SequenceCounter = ParsedMsg.data.raw.Payload[0] | (ParsedMsg.data.raw.Payload[1] << 8);
            memcpy(ParsedMsg.data.extended.Data, &ParsedMsg.data.raw.Payload[2], 7);
            ParsedMsg.data.extended.Checksum = ParsedMsg.data.raw.Payload[8];
            return true;
            
        case N2kCZone_MsgType_SwitchState:
            // Parse switch state message (type 0x64)
            ParsedMsg.data.switchState.DeviceInstance = ParsedMsg.data.raw.DeviceInstance;
            ParsedMsg.data.switchState.Timestamp = ParsedMsg.data.raw.Timestamp;
            memcpy(ParsedMsg.data.switchState.Payload, ParsedMsg.data.raw.Payload, 9);
            return true;
            
        case N2kCZone_MsgType_Control:
            // Use switch state structure for type 0x23 as they have similar payload
            // Parse type 23 message (control message)
            // Use same structure as switch state for now since format is unknown
            ParsedMsg.data.unknown23.DeviceInstance = ParsedMsg.data.raw.DeviceInstance;
            ParsedMsg.data.unknown23.Timestamp = ParsedMsg.data.raw.Timestamp;
            memcpy(ParsedMsg.data.unknown23.Payload, ParsedMsg.data.raw.Payload, 9);
            return true;
            
        default:
            // Raw data already parsed above
            return true;
    }
}

// Helper function to get message type name - now calls library function
const char* GetCZoneMessageTypeName(uint8_t msgType) {
    // Simple message type name mapping
    switch (msgType) {
        case 0x09: return "Heartbeat";
        case 0x23: return "Type23";
        case 0x24: return "Extended";
        case 0x64: return "Type64";
        default: return "Unknown";
    }
}

// Helper to print parsed message
void PrintCZoneParsedMessage(const CZoneParsedMessage& msg) {
    std::cout << "Type: 0x" << std::hex << (int)msg.MessageType << std::dec 
              << " (" << GetCZoneMessageTypeName(msg.MessageType) << ")"
              << " from device 0x" << std::hex << (int)msg.SourceDevice << std::dec
              << " via PGN " << msg.PGN << std::endl;
    
    switch(msg.MessageType) {
        case N2kCZone_MsgType_Heartbeat:
            std::cout << "  Counter: " << (int)msg.data.heartbeat.Counter 
                     << " Timestamp: " << msg.data.heartbeat.Timestamp << std::endl;
            break;
            
        case N2kCZone_MsgType_Extended:
            std::cout << "  Sequence: " << msg.data.extended.SequenceCounter 
                     << " Timestamp: " << msg.data.extended.Timestamp << std::endl;
            break;
            
        case N2kCZone_MsgType_SwitchState:
            std::cout << "  Payload: ";
            for(int i = 0; i < 9; i++) {
                std::cout << std::hex << std::setw(2) << std::setfill('0') 
                         << (int)msg.data.switchState.Payload[i] << " ";
            }
            std::cout << std::dec << std::endl;
            break;
            
        default:
            std::cout << "  [Raw data]" << std::endl;
    }
}

// Debug checksum calculation
uint8_t CalculateSimpleChecksum(const unsigned char* data, int len) {
    uint8_t sum = 0;
    for (int i = 0; i < len; i++) {
        sum += data[i];
    }
    return sum;
}

uint8_t CalculateXORChecksum(const unsigned char* data, int len) {
    uint8_t xor_result = 0;
    for (int i = 0; i < len; i++) {
        xor_result ^= data[i];
    }
    return xor_result;
}

// Protocol Analysis Core - extracted from monolithic decoder
class CZoneProtocolAnalyzer {
private:
    std::vector<CZoneRawMessage> message_db;
    
public:
    void AddMessage(const CZoneRawMessage& msg) {
        message_db.push_back(msg);
    }
    
    size_t GetMessageCount() const {
        return message_db.size();
    }
    
    // TODO: Move analysis methods here incrementally
    // For now, just basic storage and access
};

// Removed hardcoded switch state assumption functions
// These made premature assumptions about protocol semantics

class CZONESwitchDecoder {
private:
    int fd;
    CZoneProtocolAnalyzer analyzer;  // New: extracted protocol analysis
    
    enum Constants {
        DLE = 0x10,
        STX = 0x02,
        ETX = 0x03
    };
    
    enum State {
        WAIT_DLE,
        WAIT_STX,
        READ_MESSAGE,
        WAIT_ETX,
        ESCAPE_NEXT
    };
    
    State state = WAIT_DLE;
    std::vector<uint8_t> message_buffer;
    
    // Track switch states by source address
    std::map<uint8_t, std::vector<uint8_t>> last_data_by_source;
    bool baseline_captured = false;
    std::chrono::steady_clock::time_point baseline_start;
    
public:
    struct N2KMessage {
        uint32_t pgn;
        uint8_t source;
        uint8_t destination;
        uint8_t priority;
        uint8_t data_len;
        uint8_t data[223];
        std::chrono::steady_clock::time_point timestamp;
    };
    
    // Send a switch control command - now uses library Set function directly
    bool SendSwitchCommand(uint8_t switch_num, uint8_t command, uint8_t dest = 0x12) {
        // Convert command constants to library format
        tN2kCZoneSwitchCommand libCommand;
        switch (command) {
            case CZone::SWITCH_CMD_ON: libCommand = N2kCZoneSwitchCmd_On; break;
            case CZone::SWITCH_CMD_OFF: libCommand = N2kCZoneSwitchCmd_Off; break;
            case CZone::SWITCH_CMD_TOGGLE: libCommand = N2kCZoneSwitchCmd_Toggle; break;
            default: 
                std::cerr << "Invalid switch command: " << (int)command << std::endl;
                return false;
        }
        
        // Create message using library Set function - no duplication!
        tN2kMsg N2kMsg;
        SetN2kCZoneSwitchControlMessage(N2kMsg, switch_num, libCommand, dest, 0x03);
        
        // Send via NMEA2000 transport
        bool result = NMEA2000.SendMsg(N2kMsg);
        
        if (result) {
            // Debug: show what we sent
            std::cout << "Sent CZONE message: PGN " << N2kMsg.PGN 
                      << " from 0x" << std::hex << (int)N2kMsg.Source 
                      << " to 0x" << (int)N2kMsg.Destination 
                      << " (" << (int)N2kMsg.DataLen << " bytes)" << std::dec << std::endl;
        }
        
        return result;
    }
    
    CZONESwitchDecoder(const char* device) : fd(-1) {
        fd = open(device, O_RDWR | O_NOCTTY);
        if (fd < 0) {
            std::cerr << "Failed to open " << device << ": " << strerror(errno) << std::endl;
            return;
        }
        
        struct termios tty;
        if (tcgetattr(fd, &tty) != 0) {
            std::cerr << "Failed to get serial attributes" << std::endl;
            close(fd);
            fd = -1;
            return;
        }
        
        cfsetospeed(&tty, B115200);
        cfsetispeed(&tty, B115200);
        
        tty.c_cflag &= ~PARENB;
        tty.c_cflag &= ~CSTOPB;
        tty.c_cflag &= ~CSIZE;
        tty.c_cflag |= CS8;
        tty.c_cflag &= ~CRTSCTS;
        tty.c_cflag |= CREAD | CLOCAL;
        
        tty.c_lflag &= ~(ICANON | ECHO | ECHOE | ISIG);
        tty.c_iflag &= ~(IXON | IXOFF | IXANY | IGNBRK | BRKINT | PARMRK | ISTRIP | INLCR | IGNCR | ICRNL);
        tty.c_oflag &= ~OPOST;
        
        tty.c_cc[VMIN] = 0;
        tty.c_cc[VTIME] = 1;
        
        if (tcsetattr(fd, TCSANOW, &tty) != 0) {
            std::cerr << "Failed to set serial attributes" << std::endl;
            close(fd);
            fd = -1;
            return;
        }
        
        // Send NGT-1 startup sequence like canboat does
        // This clears the PGN message TX list so NGT-1 starts sending all PGNs
        tcflush(fd, TCIOFLUSH);
        usleep(200000); // 200ms delay
        
        unsigned char startup_seq[] = {
            DLE, STX,           // Frame start
            0xA1,               // NGT_MSG_SEND command  
            0x03,               // Length of data
            0x11, 0x02, 0x00,   // Startup data from canboat
            0x4C,               // Checksum (0xA1 + 0x03 + 0x11 + 0x02 + 0x00 = 0xB7, 0x100 - 0xB7 = 0x49... let me recalculate)
            DLE, ETX            // Frame end
        };
        
        // Fix checksum: command + length + data bytes, then 0x100 - sum
        unsigned char checksum = 0xA1 + 0x03 + 0x11 + 0x02 + 0x00;  // = 0xB7
        startup_seq[7] = (unsigned char)(0x100 - checksum);  // 0x100 - 0xB7 = 0x49
        
        write(fd, startup_seq, sizeof(startup_seq));
        usleep(100000); // Wait for NGT-1 to process
    }
    
    ~CZONESwitchDecoder() {
        if (fd >= 0) close(fd);
    }
    
    bool IsOpen() const { return fd >= 0; }
    
    bool ReadMessage(N2KMessage& msg, bool non_blocking = false) {
        if (fd < 0) return false;
        
        // Allow caller to check running flag
        if (!g_running) return false;
        
        // Use poll for timeout-based reading
        struct pollfd pfd;
        pfd.fd = fd;
        pfd.events = POLLIN;
        
        uint8_t byte;
        // Keep trying to read with timeouts
        while (g_running) {
            // Poll with 100ms timeout
            int ret = poll(&pfd, 1, 100);
            
            if (ret > 0 && (pfd.revents & POLLIN)) {
                // Data available, read it
                while (read(fd, &byte, 1) == 1) {
                    if (ProcessByte(byte, msg)) {
                        return true;
                    }
                    // Check if more data available
                    ret = poll(&pfd, 1, 0);  // No timeout, just check
                    if (ret <= 0 || !(pfd.revents & POLLIN)) {
                        break;  // No more data immediately available
                    }
                }
            } else if (ret < 0) {
                // Error in poll (possibly interrupted by signal)
                if (errno == EINTR) {
                    continue;  // Signal interrupted, check g_running and continue
                }
                return false;
            }
            // ret == 0 means timeout, loop continues if g_running is true
            
            // In non-blocking mode, return immediately after first poll
            if (non_blocking) {
                return false;
            }
        }
        return false;
    }
    
    void PrintBinaryPayload(const N2KMessage& msg) {
        std::cout << "Dev 0x" << std::hex << std::setw(2) << std::setfill('0') << (int)msg.source 
                  << " PGN " << std::dec << msg.pgn << ": ";
        
        // For CZONE messages, show in binary format
        if (msg.pgn == 65282 || msg.pgn == 65283) {
            // Show each byte in binary
            for (int i = 0; i < msg.data_len && i < 17; i++) {
                for (int bit = 7; bit >= 0; bit--) {
                    std::cout << ((msg.data[i] >> bit) & 1);
                }
                if (i < msg.data_len - 1) std::cout << " ";
            }
        } else {
            // For non-CZONE messages, show in hex format
            for (int i = 0; i < msg.data_len && i < 20; i++) {
                std::cout << std::hex << std::setw(2) << std::setfill('0') << (int)msg.data[i] << " ";
            }
            if (msg.data_len > 20) std::cout << "...";
            std::cout << std::dec;
        }
        std::cout << std::endl;
    }
    
    void CaptureDeviceMessages(int device, int count, bool binary_mode = false, int pgn_filter = -1, int msg_type_filter = -1) {
        int captured = 0;
        N2KMessage msg;
        
        if (device >= 0) {
            std::cout << "Capturing " << count << " messages from device 0x" 
                      << std::hex << device << std::dec;
        } else {
            std::cout << "Capturing " << count << " messages";
        }
        
        if (pgn_filter >= 0) {
            std::cout << " (PGN " << pgn_filter << ")";
        }
        if (msg_type_filter >= 0) {
            std::cout << " (MSG type 0x" << std::hex << msg_type_filter << std::dec << ")";
        }
        std::cout << "..." << std::endl;
        
        while (captured < count && g_running) {
            if (ReadMessage(msg)) {
                // Apply PGN filter first (broader filter)
                bool pgn_match = (pgn_filter < 0) || (msg.pgn == pgn_filter);
                if (!pgn_match) continue;
                
                // Apply device filter
                bool device_match = (device < 0) || (msg.source == device);
                if (!device_match) continue;
                
                // Check if it's a CZONE message for message type filtering
                bool msg_type_match = true;
                if (msg_type_filter >= 0 && CZone::IsCZONEPGN(msg.pgn)) {
                    // Apply message type filter if specified for CZONE messages
                    CZoneParsedMessage parsed;
                    if (ParseCZoneTypedMessage(msg.data, msg.data_len, msg.source, msg.pgn, parsed)) {
                        msg_type_match = (parsed.MessageType == msg_type_filter);
                    } else {
                        msg_type_match = false; // Can't parse = doesn't match
                    }
                } else if (msg_type_filter >= 0) {
                    // Non-CZONE message with type filter - skip it
                    continue;
                }
                
                if (!msg_type_match) continue;
                
                // Message passed all filters - display it
                if (binary_mode) {
                    PrintBinaryPayload(msg);
                } else {
                    std::cout << "[" << captured + 1 << "] ";
                    PrintMessageCompact(msg);
                }
                captured++;
            } else if (!g_running) {
                // ReadMessage returned false due to signal interruption
                break;
            }
        }
        
        if (!g_running && captured < count) {
            std::cout << "\nCapture interrupted by signal (got " << captured << "/" << count << " messages)" << std::endl;
        }
    }
    
    void PrintMessageCompact(const N2KMessage& msg) {
        std::cout << "PGN " << msg.pgn << " from 0x" << std::hex << (int)msg.source << std::dec << ": ";
        for (int i = 0; i < msg.data_len && i < 17; i++) {
            std::cout << std::hex << std::setw(2) << std::setfill('0') << (int)msg.data[i] << " ";
        }
        std::cout << std::dec << std::endl;
    }
    
    void AnalyzeMessage(const N2KMessage& msg, bool debug_mode = false) {
        static int message_count = 0;
        message_count++;
        
        if (debug_mode) {
            // Show every single message in debug mode
            std::cout << "[" << message_count << "] PGN:" << msg.pgn 
                      << " (0x" << std::hex << msg.pgn << std::dec << ")"
                      << " Src:0x" << std::hex << (int)msg.source << std::dec
                      << " Dst:0x" << std::hex << (int)msg.destination << std::dec
                      << " Len:" << (int)msg.data_len;
            
            // Show ALL data bytes
            std::cout << " Data:";
            for (int i = 0; i < (int)msg.data_len; i++) {
                std::cout << " " << std::hex << std::setfill('0') << std::setw(2) << (int)msg.data[i];
            }
            std::cout << std::dec;
            
            // Check filtering status
            bool would_be_filtered = IsKnownNonSwitchPGN(msg.pgn);
            if (would_be_filtered) {
                std::cout << " [FILTERED]";
            } else {
                std::cout << " [PASSES FILTER]";
                
                // Check if CZONE address
                if (msg.source >= 0x40 && msg.source <= 0x4F) {
                    std::cout << " ⭐ CZONE SRC!";
                }
                if (msg.destination >= 0x40 && msg.destination <= 0x4F) {
                    std::cout << " ⭐ CZONE DST!";
                }
            }
            std::cout << std::endl;
            
            // Decode CZONE switch change requests
            if (msg.pgn == 65280 && msg.data_len >= 7) {
                std::cout << "    🎯 CZONE SWITCH CHANGE REQUEST!" << std::endl;
                std::cout << "       Byte 2 (switch index): 0x" << std::hex << (int)msg.data[2] << std::dec;
                uint8_t switchIdx = msg.data[2];
                if (switchIdx >= 5 && switchIdx <= 0x0C) {
                    int switchNum = switchIdx - 4;  // Convert to 1-8
                    std::cout << " = Switch " << switchNum;
                    if (switchNum <= 4) std::cout << " (Bank 1)";
                    else std::cout << " (Bank 2)";
                }
                std::cout << std::endl;
                std::cout << "       Byte 6 (action): 0x" << std::hex << (int)msg.data[6] << std::dec;
                switch(msg.data[6]) {
                    case 0xF1: std::cout << " = SET ON"; break;
                    case 0xF2: std::cout << " = TOGGLE"; break;
                    case 0xF4: std::cout << " = SET OFF"; break;
                    case 0x40: std::cout << " = END OF CHANGE"; break;
                    default: std::cout << " = UNKNOWN"; break;
                }
                std::cout << std::endl;
            }
            
            // Decode CZONE acknowledgments
            if (msg.pgn == 65283) {
                std::cout << "    📡 CZONE ACK from device 0x" << std::hex << (int)msg.source << std::dec << std::endl;
            }
            
            return; // In debug mode, just show all messages
        }
        
        // Normal mode - filter and process
        if (IsKnownNonSwitchPGN(msg.pgn)) {
            return; // Skip weather, navigation, engine data, etc.
        }
        
        // Focus on potential CZONE messages
        if (IsPotentialCZONEMessage(msg)) {
            std::vector<uint8_t> current_data(msg.data, msg.data + msg.data_len);
            std::vector<uint8_t>& last_data = last_data_by_source[msg.source];
            
            if (last_data != current_data) {
                PrintCZONEChange(msg, last_data, current_data);
                last_data = current_data;
            }
        }
    }
    
    struct MessageCapture {
        uint8_t device;
        uint32_t timestamp;  // 32-bit LE timestamp from message
        uint8_t payload[9];  // Full 9-byte payload
    };
    
    std::vector<MessageCapture> captures;
    int captureCount = 0;
    
    void TestCZoneParser(const N2KMessage& msg) {
        if (msg.pgn != 65282) return;
        
        CZoneRawMessage czoneMsg;
        if (ParseCZoneMessage(msg.data, msg.data_len, czoneMsg)) {
            // Add to protocol analyzer for systematic analysis
            analyzer.AddMessage(czoneMsg);
            // Only show DeviceType=0x9 devices (switch banks)
            if (czoneMsg.DeviceType != 0x09) return;
            
            // Capture messages from switch bank devices (expand for analysis)
            if (msg.source == 0x46 || msg.source == 0x3 || msg.source == 0x13 || msg.source == 0x12) {
                MessageCapture capture;
                capture.device = msg.source;
                capture.timestamp = czoneMsg.Timestamp;
                for (int i = 0; i < 9; i++) {
                    capture.payload[i] = czoneMsg.Payload[i];
                }
                captures.push_back(capture);
                captureCount++;
                
                // Show detailed debug analysis for devices 0x46 and 0x3
                if (captureCount <= 20) {
                    std::cout << "📊 Device 0x" << std::hex << (int)msg.source << std::dec << std::endl;
                    
                    // Display properly parsed timestamp
                    std::cout << "  🔍 TIMESTAMP DEBUG:" << std::endl;
                    std::cout << "     32-bit LE Timestamp: " << czoneMsg.Timestamp 
                              << " (0x" << std::hex << czoneMsg.Timestamp << std::dec << ")" << std::endl;
                    
                    // Convert to human-readable time (10Hz / 100ms ticks)
                    double seconds = czoneMsg.Timestamp * 0.1;  // 100ms per tick
                    double minutes = seconds / 60.0;
                    double hours = minutes / 60.0;
                    double days = hours / 24.0;
                    
                    std::cout << "     Network uptime: " << seconds << " seconds" << std::endl;
                    std::cout << "                   = " << minutes << " minutes" << std::endl;
                    std::cout << "                   = " << hours << " hours" << std::endl;
                    std::cout << "                   = " << days << " days" << std::endl;
                    std::cout << "     Resolution: 10Hz (100ms per tick)" << std::endl;
                    
                    // Compare with previous timestamp if we have captures
                    if (captures.size() > 1) {
                        auto& prev = captures[captures.size()-2];
                        if (prev.device == msg.source) {
                            uint32_t time_diff = czoneMsg.Timestamp - prev.timestamp;
                            std::cout << "     Time diff from prev: " << time_diff 
                                      << " ticks (" << (time_diff * 100) << "ms)" << std::endl;
                        }
                    }
                    
                    // Debug payload boundary
                    std::cout << "  🔍 PAYLOAD BOUNDARY DEBUG:" << std::endl;
                    std::cout << "     CZONE_DATA[0-7]: ";
                    for (int i = 0; i < 8; i++) {
                        std::cout << std::hex << std::setfill('0') << std::setw(2) << (int)msg.data[i] << " ";
                    }
                    std::cout << std::dec << std::endl;
                    
                    std::cout << "     CZONE_DATA[8-15]: ";
                    for (int i = 8; i < 16; i++) {
                        std::cout << std::hex << std::setfill('0') << std::setw(2) << (int)msg.data[i] << " ";
                    }
                    std::cout << std::dec << std::endl;
                    
                    std::cout << "     CZONE_DATA[16]: 0x" << std::hex << (int)msg.data[16] << std::dec << std::endl;
                    
                    // Alternative interpretation (if CZONE_DATA[8] belongs to header)
                    std::cout << "     Alt CZONE_DATA[0-8]: ";
                    for (int i = 0; i < 9; i++) {
                        std::cout << std::hex << std::setfill('0') << std::setw(2) << (int)msg.data[i] << " ";
                    }
                    std::cout << std::dec << std::endl;
                    
                    std::cout << "     Alt CZONE_DATA[9-16]: ";
                    for (int i = 9; i < 17; i++) {
                        std::cout << std::hex << std::setfill('0') << std::setw(2) << (int)msg.data[i] << " ";
                    }
                    std::cout << std::dec << std::endl;
                    
                    // Find the actual checksum field
                    std::cout << "  🔍 FIND ACTUAL CHECKSUM FIELD:" << std::endl;
                    
                    // Test comprehensive checksum possibilities including byte 16 as payload
                    std::cout << "     Testing multiple payload ranges:" << std::endl;
                    
                    // Test payload[8-15] vs all bytes
                    uint8_t sum_8_15 = CalculateSimpleChecksum(&msg.data[8], 8);
                    uint8_t xor_8_15 = CalculateXORChecksum(&msg.data[8], 8);
                    
                    // Test payload[8-16] (including byte 16 as payload!)
                    uint8_t sum_8_16 = CalculateSimpleChecksum(&msg.data[8], 9);
                    uint8_t xor_8_16 = CalculateXORChecksum(&msg.data[8], 9);
                    
                    // Test all[0-15] vs byte 16
                    uint8_t sum_0_15 = CalculateSimpleChecksum(msg.data, 16);
                    uint8_t xor_0_15 = CalculateXORChecksum(msg.data, 16);
                    
                    // Test header[0-7] checksum
                    uint8_t sum_0_7 = CalculateSimpleChecksum(msg.data, 8);
                    uint8_t xor_0_7 = CalculateXORChecksum(msg.data, 8);
                    
                    // SYSTEMATIC CHECKSUM HYPOTHESIS TESTING
                    // Message structure: Header[0-8] + Payload[9-16] (8 bytes each)
                    
                    static std::map<uint8_t, std::map<std::string, std::pair<int, int>>> device_checksum_stats;
                    
                    if (device_checksum_stats.find(msg.source) == device_checksum_stats.end()) {
                        device_checksum_stats[msg.source] = std::map<std::string, std::pair<int, int>>();
                    }
                    
                    // Calculate various checksum ranges
                    uint8_t sum_payload = CalculateSimpleChecksum(&msg.data[9], 8);    // Payload[9-15]
                    uint8_t xor_payload = CalculateXORChecksum(&msg.data[9], 8);       // Payload[9-15] 
                    uint8_t sum_header = CalculateSimpleChecksum(&msg.data[0], 8);     // Header[0-7]
                    uint8_t xor_header = CalculateXORChecksum(&msg.data[0], 8);        // Header[0-7]
                    uint8_t sum_all = CalculateSimpleChecksum(&msg.data[0], 16);       // All[0-15]
                    uint8_t xor_all = CalculateXORChecksum(&msg.data[0], 16);          // All[0-15]
                    
                    // HYPOTHESIS TESTS
                    struct ChecksumHypothesis {
                        int byte_pos;
                        uint8_t calculated;
                        std::string name;
                    };
                    
                    std::vector<ChecksumHypothesis> hypotheses = {
                        // Header checksum hypotheses
                        {5, sum_payload, "H5_SUM_PAYLOAD"},      // Byte 5 = checksum of payload  
                        {6, sum_payload, "H6_SUM_PAYLOAD"},      // Byte 6 = checksum of payload
                        {7, sum_payload, "H7_SUM_PAYLOAD"},      // Byte 7 = checksum of payload
                        {8, sum_payload, "H8_SUM_PAYLOAD"},      // Byte 8 = checksum of payload
                        
                        // End-of-message checksum hypotheses  
                        {16, sum_payload, "END_SUM_PAYLOAD"},    // Byte 16 = checksum of payload
                        {16, xor_payload, "END_XOR_PAYLOAD"},    // Byte 16 = XOR of payload
                        {16, sum_header, "END_SUM_HEADER"},      // Byte 16 = checksum of header
                        {16, xor_header, "END_XOR_HEADER"},      // Byte 16 = XOR of header
                        {16, sum_all, "END_SUM_ALL"},            // Byte 16 = checksum of all
                        {16, xor_all, "END_XOR_ALL"},            // Byte 16 = XOR of all
                    };
                    
                    // Test each hypothesis
                    for (const auto& hyp : hypotheses) {
                        if (device_checksum_stats[msg.source].find(hyp.name) == device_checksum_stats[msg.source].end()) {
                            device_checksum_stats[msg.source][hyp.name] = {0, 0};
                        }
                        
                        device_checksum_stats[msg.source][hyp.name].second++;  // total count
                        
                        if (msg.data[hyp.byte_pos] == hyp.calculated) {
                            device_checksum_stats[msg.source][hyp.name].first++;  // match count
                            std::cout << "     🎯 " << hyp.name << " MATCH! (0x" << std::hex << (int)hyp.calculated << std::dec << ")" << std::endl;
                        }
                    }
                    
                    // Show hypothesis validation results
                    static int report_interval = 0;
                    report_interval++;
                    if (report_interval % 5 == 0) {  // Report every 5 messages
                        std::cout << "     📊 HYPOTHESIS VALIDATION for 0x" << std::hex << (int)msg.source << std::dec << ":" << std::endl;
                        for (const auto& stat : device_checksum_stats[msg.source]) {
                            const std::string& name = stat.first;
                            int matches = stat.second.first;
                            int total = stat.second.second;
                            double consistency = (double)matches / total * 100;
                            
                            if (consistency >= 90) {
                                std::cout << "        ✅ " << name << ": " << matches << "/" << total << " (" << (int)consistency << "% - CONFIRMED)" << std::endl;
                            } else if (consistency >= 70) {
                                std::cout << "        ⚠️  " << name << ": " << matches << "/" << total << " (" << (int)consistency << "% - LIKELY)" << std::endl;
                            } else if (matches > 0) {
                                std::cout << "        ❓ " << name << ": " << matches << "/" << total << " (" << (int)consistency << "% - DOUBTFUL)" << std::endl;
                            }
                        }
                    }
                    
                    // Show switch state consistency check
                    std::cout << "  🔍 SWITCH STATE CONSISTENCY:" << std::endl;
                    std::cout << "     Byte[16] value: 0x" << std::hex << (int)msg.data[16] << std::dec 
                              << " (switches haven't changed - should be constant!)" << std::endl;
                    
                    // Enhanced checksum validation tests
                    std::cout << "  🔍 CHECKSUM VS PAYLOAD CORRELATION:" << std::endl;
                    
                    // Compare with previous message to see if checksum changes when payload changes
                    if (captures.size() > 1) {
                        auto& prev = captures[captures.size()-2];
                        if (prev.device == msg.source) {
                            bool payload_changed = false;
                            for (int i = 0; i < 8; i++) {
                                if (capture.payload[i] != prev.payload[i]) {
                                    payload_changed = true;
                                    break;
                                }
                            }
                            // Last byte of payload might be special
                            bool last_byte_changed = (capture.payload[8] != prev.payload[8]);
                            
                            std::cout << "     Payload changed: " << (payload_changed ? "YES" : "NO") << std::endl;
                            std::cout << "     Last byte changed: " << (last_byte_changed ? "YES" : "NO") << std::endl;
                        }
                    }
                    
                    // Extended range checksum tests
                    std::cout << "  🔍 EXTENDED CHECKSUM TESTS:" << std::endl;
                    
                    // Test with neighboring bytes
                    uint8_t sum_7_15 = CalculateSimpleChecksum(&msg.data[7], 9);  // Include byte 7
                    std::cout << "     Sum[7-15]: 0x" << std::hex << (int)sum_7_15 << std::dec;
                    if (sum_7_15 == msg.data[16]) std::cout << " ✅ MATCH!";
                    std::cout << std::endl;
                    
                    uint8_t xor_7_15 = CalculateXORChecksum(&msg.data[7], 9);
                    std::cout << "     XOR[7-15]: 0x" << std::hex << (int)xor_7_15 << std::dec;
                    if (xor_7_15 == msg.data[16]) std::cout << " ✅ MATCH!";
                    std::cout << std::endl;
                    
                    // Test without first bytes
                    uint8_t sum_9_15 = CalculateSimpleChecksum(&msg.data[9], 7);
                    std::cout << "     Sum[9-15]: 0x" << std::hex << (int)sum_9_15 << std::dec;
                    if (sum_9_15 == msg.data[16]) std::cout << " ✅ MATCH!";
                    std::cout << std::endl;
                    
                    uint8_t xor_9_15 = CalculateXORChecksum(&msg.data[9], 7);
                    std::cout << "     XOR[9-15]: 0x" << std::hex << (int)xor_9_15 << std::dec;
                    if (xor_9_15 == msg.data[16]) std::cout << " ✅ MATCH!";
                    std::cout << std::endl;
                    
                    std::cout << std::endl;
                    
                    // Every 5 captures, show sequence continuity analysis
                    if (captureCount % 5 == 0) {
                        CheckSequenceContinuity();
                    }
                }
            }
        }
    }
    
    void CheckSequenceContinuity() {
        std::cout << "\n🔍 SEQUENCE CONTINUITY CHECK:" << std::endl;
        
        // Group by device
        std::map<uint8_t, std::vector<MessageCapture*>> deviceGroups;
        int startIdx = std::max(0, (int)captures.size() - 12);
        
        for (int i = startIdx; i < captures.size(); i++) {
            deviceGroups[captures[i].device].push_back(&captures[i]);
        }
        
        for (auto& group : deviceGroups) {
            uint8_t device = group.first;
            auto& msgs = group.second;
            
            if (msgs.size() < 2) continue;
            
            // Sort by sequence number
            std::sort(msgs.begin(), msgs.end(), [](MessageCapture* a, MessageCapture* b) {
                return a->timestamp < b->timestamp;
            });
            
            std::cout << "Device 0x" << std::hex << (int)device << std::dec << " timestamps: ";
            
            // Check timestamp continuity
            bool isRegular = true;
            for (int i = 0; i < msgs.size(); i++) {
                std::cout << msgs[i]->timestamp;
                if (i < msgs.size() - 1) {
                    uint32_t gap = msgs[i+1]->timestamp - msgs[i]->timestamp;
                    std::cout << " +" << gap << " ";
                    if (gap > 100 || gap < 1) {  // More than 10 seconds or negative
                        isRegular = false;
                    }
                }
            }
            
            std::cout << " [" << (isRegular ? "REGULAR" : "IRREGULAR") << "]" << std::endl;
            
            // Show 3 example full payloads
            if (msgs.size() >= 3) {
                std::cout << "  Examples (first 3):" << std::endl;
                for (int i = 0; i < 3; i++) {
                    std::cout << "    Timestamp " << msgs[i]->timestamp << ": ";
                    for (int byte = 0; byte < 8; byte++) {
                        for (int bit = 7; bit >= 0; bit--) {
                            std::cout << ((msgs[i]->payload[byte] >> bit) & 1);
                        }
                        std::cout << " ";
                    }
                    std::cout << "| Last byte: 0x" << std::hex << std::setfill('0') << std::setw(2) 
                              << (int)msgs[i]->payload[8] << std::dec << std::endl;
                }
            }
        }
        std::cout << std::endl;
    }
    
    void ShowSequenceAnalysis() {
        std::cout << "\n🔍 SEQUENCE ANALYSIS (Last 10 captures):" << std::endl;
        
        // Group by device
        std::map<uint8_t, std::vector<MessageCapture*>> deviceGroups;
        int startIdx = std::max(0, (int)captures.size() - 10);
        
        for (int i = startIdx; i < captures.size(); i++) {
            deviceGroups[captures[i].device].push_back(&captures[i]);
        }
        
        for (auto& group : deviceGroups) {
            uint8_t device = group.first;
            auto& msgs = group.second;
            
            if (msgs.size() < 2) continue;
            
            std::cout << "Device 0x" << std::hex << (int)device << std::dec << ":" << std::endl;
            
            // Find sequential messages
            std::sort(msgs.begin(), msgs.end(), [](MessageCapture* a, MessageCapture* b) {
                return a->timestamp < b->timestamp;
            });
            
            for (int i = 0; i < std::min(3, (int)msgs.size()); i++) {
                std::cout << "  Timestamp " << msgs[i]->timestamp << ": ";
                
                // Show payload differences
                for (int byte = 0; byte < 8; byte++) {
                    bool differs = false;
                    if (i > 0) {
                        differs = (msgs[i]->payload[byte] != msgs[i-1]->payload[byte]);
                    }
                    
                    if (differs) std::cout << ">";
                    else std::cout << " ";
                    
                    for (int bit = 7; bit >= 0; bit--) {
                        std::cout << ((msgs[i]->payload[byte] >> bit) & 1);
                    }
                    
                    if (differs) std::cout << "<";
                    else std::cout << " ";
                    
                    if (byte < 7) std::cout << " ";
                }
                
                // Show last byte (might be checksum or status)
                bool lastDiffers = (i > 0) && (msgs[i]->payload[8] != msgs[i-1]->payload[8]);
                if (lastDiffers) std::cout << " >";
                else std::cout << "  ";
                
                std::cout << "0x" << std::hex << std::setfill('0') << std::setw(2) 
                          << (int)msgs[i]->payload[8] << std::dec;
                
                if (lastDiffers) std::cout << "<";
                std::cout << std::endl;
            }
        }
        std::cout << std::endl;
    }
    
    bool IsKnownNonSwitchPGN(uint32_t pgn) {
        // NOTE: This function was originally used to filter out "noise" PGNs
        // to focus on CZONE traffic. To allow analysis of ALL PGNs, this function
        // now returns false for all PGNs, effectively disabling the filter.
        // The original filtering logic is preserved in comments for reference.
        
        /* ORIGINAL FILTERING LOGIC (now disabled):
        // Weather station PGNs
        if (pgn == 130323) return true;  // Meteorological Station Data
        if (pgn == 130306) return true;  // Wind Data
        if (pgn == 130310) return true;  // Environmental Parameters
        if (pgn == 130311) return true;  // Environmental Parameters
        if (pgn == 130312) return true;  // Temperature
        if (pgn == 130313) return true;  // Humidity  
        if (pgn == 130314) return true;  // Actual Pressure
        if (pgn == 130316) return true;  // Temperature Extended Range
        
        // Navigation/GNSS PGNs
        if (pgn == 129029) return true;  // GNSS Position Data
        if (pgn == 129025) return true;  // Position Update
        if (pgn == 129026) return true;  // COG & SOG Rapid Update
        if (pgn == 129033) return true;  // Local Time Offset
        if (pgn == 129539) return true;  // GNSS DOPs
        if (pgn == 129540) return true;  // GNSS Sats in View
        
        // Engine/Power PGNs
        if (pgn == 127488) return true;  // Engine Parameters Rapid
        if (pgn == 127489) return true;  // Engine Parameters Dynamic
        if (pgn == 127505) return true;  // Fluid Level
        if (pgn == 127506) return true;  // DC Detailed Status
        if (pgn == 127508) return true;  // Battery Status
        if (pgn == 127513) return true;  // Battery Configuration
        
        // Attitude/Heading PGNs
        if (pgn == 127250) return true;  // Vessel Heading
        if (pgn == 127251) return true;  // Rate of Turn
        if (pgn == 127257) return true;  // Attitude
        if (pgn == 127258) return true;  // Magnetic Variation
        
        // System PGNs
        if (pgn == 126992) return true;  // System Time
        if (pgn == 126993) return true;  // Heartbeat
        if (pgn == 126996) return true;  // Product Information
        if (pgn == 126998) return true;  // Configuration Information
        if (pgn == 60928) return true;   // ISO Address Claim
        if (pgn == 59904) return true;   // ISO Request
        if (pgn == 59392) return true;   // ISO Acknowledgment
        */
        
        return false; // Allow ALL PGNs through (filtering disabled)
    }
    
    bool IsPotentialCZONEMessage(const N2KMessage& msg) {
        // CZONE address range
        if (msg.source >= 0x40 && msg.source <= 0x4F) return true;
        
        // Standard switch bank PGNs
        if (msg.pgn == 127501) return true;  // Binary Status Report
        if (msg.pgn == 127502) return true;  // Switch Bank Control
        
        // Proprietary PGN range
        if (msg.pgn >= 65280 && msg.pgn <= 65535) return true;
        
        // Unknown PGNs that passed the exclusion filter
        return true;
    }
    
private:
    bool ProcessByte(uint8_t byte, N2KMessage& msg) {
        switch (state) {
        case WAIT_DLE:
            if (byte == DLE) {
                state = WAIT_STX;
            }
            break;
            
        case WAIT_STX:
            if (byte == STX) {
                state = READ_MESSAGE;
                message_buffer.clear();
            } else {
                state = WAIT_DLE;
            }
            break;
            
        case READ_MESSAGE:
            if (byte == DLE) {
                state = ESCAPE_NEXT;
            } else {
                message_buffer.push_back(byte);
            }
            break;
            
        case ESCAPE_NEXT:
            if (byte == ETX) {
                if (DecodeMessage(msg, true)) {  // Enable debug output
                    state = WAIT_DLE;
                    return true;
                }
                state = WAIT_DLE;
            } else if (byte == DLE) {
                message_buffer.push_back(DLE);
                state = READ_MESSAGE;
            } else {
                state = WAIT_DLE;
            }
            break;
        }
        return false;
    }
    
    bool ParseCZONEMessage(const std::vector<uint8_t>& buffer, N2KMessage& msg) {
        // Validate minimum size
        if (buffer.size() < CZone::MIN_MESSAGE_SIZE) {
            return false;
        }
        
        // Check CZONE markers
        if (buffer[CZone::OFFSET_MARKER_1] != CZone::PROTOCOL_MARKER_1 ||
            buffer[CZone::OFFSET_MARKER_2] != CZone::PROTOCOL_MARKER_2) {
            return false;
        }
        
        // Extract header fields
        uint8_t pgn_offset = buffer[CZone::OFFSET_PGN_OFFSET];
        uint8_t source_id = buffer[CZone::OFFSET_SOURCE];
        uint8_t dest_id = buffer[CZone::OFFSET_DESTINATION];
        
        // Build message
        msg.timestamp = std::chrono::steady_clock::now();
        msg.priority = 6;  // Default priority for CZONE
        msg.pgn = CZone::PGN_BASE + pgn_offset;
        msg.source = source_id;
        msg.destination = dest_id;
        
        // Copy data payload
        msg.data_len = buffer.size() - CZone::HEADER_SIZE;
        if (msg.data_len > 223) msg.data_len = 223;  // Cap at NMEA2000 limit
        memcpy(msg.data, &buffer[CZone::OFFSET_DATA_START], msg.data_len);
        
        return true;
    }
    
    bool DecodeMessage(N2KMessage& msg, bool debug_decode = false) {
        static int decode_attempts = 0;
        decode_attempts++;
        
        if (debug_decode && decode_attempts % 100 == 1) {
            std::cout << "🔍 [DecodeAttempt " << decode_attempts << "] Buffer size:" << message_buffer.size();
            if (message_buffer.size() > 0) {
                std::cout << " First bytes:";
                for (int i = 0; i < std::min(8, (int)message_buffer.size()); i++) {
                    std::cout << " " << std::hex << std::setfill('0') << std::setw(2) << (int)message_buffer[i];
                }
                std::cout << std::dec;
            }
            std::cout << std::endl;
        }
        
        if (message_buffer.size() < 11) {
            if (debug_decode && decode_attempts % 100 == 1) {
                std::cout << "    → REJECTED: Too short for NMEA2000 (need 11, got " << message_buffer.size() << ")" << std::endl;
            }
            return false;
        }
        
        // Messages from NGT-1 can be:
        // 0x93 = CZONE proprietary messages
        // 0xA0 = Standard NMEA2000 messages
        bool is_czone = (message_buffer[0] == 0x93);
        bool is_n2k = (message_buffer[0] == 0xA0);
        
        if (!is_czone && !is_n2k) {
            if (debug_decode && decode_attempts % 100 == 1) {
                std::cout << "    → REJECTED: Unknown message type (got 0x" << std::hex << (int)message_buffer[0] << std::dec << ", need 0x93 or 0xA0)" << std::endl;
            }
            return false;
        }
        
<<<<<<< HEAD
        // Parse NGT-1/Actisense message format
        msg.timestamp = std::chrono::steady_clock::now();
        
        // Check if we have enough bytes for NGT-1 N2K header (12 bytes minimum: cmd + msg_len + n2k_header)
        if (message_buffer.size() < 12) {
            if (debug_decode && decode_attempts % 100 == 1) {
                std::cout << "    → REJECTED: Message too short for NGT-1 N2K header (" << message_buffer.size() << " bytes)" << std::endl;
            }
            return false;
        }
        
        // Parse NGT-1 N2K message format: [93=N2K_MSG_RECEIVED] [msg_len] [prio] [pgn_low] [pgn_mid] [pgn_high] [dst] [src] [timestamp_4bytes] [len] [data...]
        uint8_t ngt_msg_len = message_buffer[1];  // Length of the N2K message that follows
        msg.priority = message_buffer[2];
        msg.pgn = message_buffer[3] | (message_buffer[4] << 8) | (message_buffer[5] << 16);
        msg.destination = message_buffer[6];  
        msg.source = message_buffer[7];
        // Skip timestamp bytes 8-11
        msg.data_len = message_buffer[11];  // Data length is at byte 11
        
        if (debug_decode && decode_attempts % 100 == 1) {
            std::cout << "    → N2K parsing: prio=" << (int)msg.priority << ", pgn=" << msg.pgn << ", src=" << (int)msg.source << ", len=" << (int)msg.data_len << std::endl;
=======
        // Parse based on message type
        msg.timestamp = std::chrono::steady_clock::now();
        
        if (is_n2k) {
            // Standard NMEA2000 format from NGT-1 (0xA0)
            // Format: A0 len pri pgn_low pgn_mid pgn_high dst src [timestamp 4B] data...
            if (message_buffer.size() < 12) return false;
            
            msg.priority = message_buffer[2];
            msg.pgn = message_buffer[3] | (message_buffer[4] << 8) | (message_buffer[5] << 16);
            msg.destination = message_buffer[6];
            msg.source = message_buffer[7];
            // Bytes 8-11 are timestamp (not used here)
            msg.data_len = message_buffer[1] - 11; // Length includes header, subtract it
            
            // Data starts at byte 12 for standard N2K
            if (message_buffer.size() < 12 + msg.data_len) return false;
            memcpy(msg.data, &message_buffer[12], msg.data_len);
        } else {
            // CZONE format (0x93)
            msg.priority = message_buffer[2];
            msg.pgn = message_buffer[3] | (message_buffer[4] << 8) | (message_buffer[5] << 16);
            msg.destination = message_buffer[6];
            msg.source = message_buffer[7];
            // Bytes 8-9 are timestamp (not used here)
            msg.data_len = message_buffer[10];
            
            // Data starts at byte 11 for CZONE
            if (message_buffer.size() < 11 + msg.data_len) return false;
            memcpy(msg.data, &message_buffer[11], msg.data_len);
>>>>>>> 9c570c95
        }
        
        if (msg.data_len > 223) {
            if (debug_decode && decode_attempts % 100 == 1) {
                std::cout << "    → REJECTED: Data length too big (" << (int)msg.data_len << ")" << std::endl;
            }
            return false;
        }
        
<<<<<<< HEAD
        if (message_buffer.size() < 12 + msg.data_len) {
            if (debug_decode && decode_attempts % 100 == 1) {
                std::cout << "    → ADJUSTING: Buffer shorter than expected, using available data (" << message_buffer.size() << " bytes)" << std::endl;
            }
            // Use whatever data we have available
            msg.data_len = message_buffer.size() - 12;
            if (msg.data_len < 0) msg.data_len = 0;
        }
        
        memcpy(msg.data, &message_buffer[12], msg.data_len);
        
        // Check if this is a CZONE message (uses proprietary PGNs 65282-65287)
        bool is_czone = CZone::IsCZONEPGN(msg.pgn);
        if (is_czone && debug_decode && decode_attempts % 100 == 1) {
            std::cout << "    → CZONE MESSAGE detected in PGN " << msg.pgn << std::endl;
=======
        // Data has already been copied above based on message type
        
        // Check if this is a CZONE proprietary message embedded in NMEA2000
        // CZONE messages have PGNs 65282/65283 and start with 0x93 0x13 in the data payload
        bool is_czone_payload = false;
        if ((msg.pgn == CZone::PGN_SWITCH_STATUS || msg.pgn == CZone::PGN_SWITCH_CONTROL) &&
            msg.data_len >= 2 && 
            msg.data[0] == CZone::PROTOCOL_MARKER_1 && 
            msg.data[1] == CZone::PROTOCOL_MARKER_2) {
            is_czone_payload = true;
            if (debug_decode && decode_attempts % 100 == 1) {
                std::cout << "    → CZONE PROPRIETARY MESSAGE in PGN " << msg.pgn << std::endl;
            }
>>>>>>> 9c570c95
        }
        
        if (debug_decode && decode_attempts % 100 == 1) {
            if (is_czone) {
                std::cout << "    → ACCEPTED CZONE: PGN=" << msg.pgn 
                          << " Src=0x" << std::hex << (int)msg.source
                          << " Dst=0x" << (int)msg.destination << std::dec 
                          << " Len=" << (int)msg.data_len << std::endl;
            } else {
                std::cout << "    → ACCEPTED NMEA2000: PGN=" << msg.pgn 
                          << " Src=0x" << std::hex << (int)msg.source << std::dec 
                          << " Len=" << (int)msg.data_len << std::endl;
            }
        }
        
        return true;
    }
    
    void PrintCZONEChange(const N2KMessage& msg, const std::vector<uint8_t>& old_data, const std::vector<uint8_t>& new_data, bool verbose = true) {
        auto now = std::chrono::steady_clock::now();
        static auto start_time = now;
        auto elapsed = std::chrono::duration_cast<std::chrono::milliseconds>(now - start_time).count();
        
        if (verbose) {
            std::cout << "[" << elapsed << "ms] Change: ";
        }
        std::cout << "PGN " << msg.pgn << " (0x" << std::hex << msg.pgn << std::dec << ") from 0x" << std::hex << (int)msg.source << std::dec << std::endl;
        
        if (!verbose) return;
        
        // Show the differences byte by byte
        for (int i = 0; i < std::max(old_data.size(), new_data.size()); i++) {
            uint8_t old_val = (i < old_data.size()) ? old_data[i] : 0x00;
            uint8_t new_val = (i < new_data.size()) ? new_data[i] : 0x00;
            
            if (old_val != new_val) {
                std::cout << "  [" << std::setw(2) << i << "]: 0x" 
                          << std::hex << std::setfill('0') << std::setw(2) << (int)old_val
                          << " -> 0x" << std::setw(2) << (int)new_val << std::dec
                          << " (";
                
                // Show binary representation inline
                for (int bit = 7; bit >= 0; bit--) {
                    std::cout << ((old_val >> bit) & 1);
                }
                std::cout << "->";
                for (int bit = 7; bit >= 0; bit--) {
                    std::cout << ((new_val >> bit) & 1);
                }
                std::cout << ")" << std::endl;
            }
        }
    }
    
    std::string SwitchStateToString(uint8_t state) {
        switch (state) {
            case 0: return "OFF";
            case 1: return "ON";
            case 2: return "ERR";
            case 3: return "N/A";
            default: return "?";
        }
    }
};

void ShowUsage(const char* program_name) {
    std::cout << "CZONE Protocol Reverse Engineering Tool" << std::endl;
    std::cout << "========================================" << std::endl;
    std::cout << "Usage: " << program_name << " [mode] [options]" << std::endl;
    std::cout << std::endl;
    std::cout << "Modes:" << std::endl;
    std::cout << "  --capture                   Capture messages (default: all devices)" << std::endl;
    std::cout << "  --binary                    Show messages in binary format" << std::endl;
    std::cout << "  --monitor                   Monitor for switch state changes" << std::endl;
    std::cout << "  --analyze                   Deep protocol analysis mode" << std::endl;
    std::cout << "  --raw                       Raw message capture, no filtering" << std::endl;
    std::cout << "  --decode                    Focus on CZONE message decoding" << std::endl;
    std::cout << "  --diff                      Compare messages to find differences" << std::endl;
    std::cout << "  --types                     Analyze message type distribution" << std::endl;
    std::cout << std::endl;
    std::cout << "Switch Control:" << std::endl;
    std::cout << "  --switch-on <num>           Turn switch on (1-8)" << std::endl;
    std::cout << "  --switch-off <num>          Turn switch off (1-8)" << std::endl;
    std::cout << "  --switch-toggle <num>       Toggle switch (1-8)" << std::endl;
    std::cout << std::endl;
    std::cout << "Options:" << std::endl;
    std::cout << "  --device <hex>              Specific device to monitor (e.g., 0x12)" << std::endl;
    std::cout << "  --pgn <num>                 Filter by PGN (e.g., 65282, 65283)" << std::endl;
    std::cout << "  --msg-type <hex>            Filter by CZONE message type (0x09, 0x24, 0x23, 0x64)" << std::endl;
    std::cout << "  --count <n>                 Number of messages to capture (default: 5)" << std::endl;
    std::cout << "  --quiet                     Minimal output, data only" << std::endl;
    std::cout << std::endl;
    std::cout << "CZONE Message Types:" << std::endl;
    std::cout << "  0x09  HEARTBEAT       High-frequency status messages" << std::endl;
    std::cout << "  0x24  EXTENDED_DATA   Extended data with 16-bit sequence counter" << std::endl;
    std::cout << "  0x23  UNKNOWN_23      From control panel and device 0x19" << std::endl;
    std::cout << "  0x64  SWITCH_STATE    From physical switch banks (likely contains states)" << std::endl;
    std::cout << std::endl;
    std::cout << "PGN to Message Type Mapping:" << std::endl;
    std::cout << "  PGN 65282  Carries types 0x09, 0x23, 0x24 (0x24 is exclusive to 65282)" << std::endl;
    std::cout << "  PGN 65283  Carries types 0x09, 0x23, 0x64 (0x64 is exclusive to 65283)" << std::endl;
    std::cout << std::endl;
    std::cout << "Examples:" << std::endl;
    std::cout << "  " << program_name << " --capture                     # Capture from all devices" << std::endl;
    std::cout << "  " << program_name << " --capture --device 0x12       # Capture from device 0x12" << std::endl;
    std::cout << "  " << program_name << " --capture --pgn 65282         # Capture only PGN 65282 messages" << std::endl;
    std::cout << "  " << program_name << " --capture --msg-type 0x64     # Capture only type 0x64 messages" << std::endl;
    std::cout << "  " << program_name << " --binary --device 0x12 --msg-type 0x24  # Binary view of type 0x24 from device 0x12" << std::endl;
    std::cout << "  " << program_name << " --types --count 100           # Analyze message type distribution" << std::endl;
    std::cout << "  " << program_name << " --switch-on 3                 # Turn switch 3 on" << std::endl;
}

int main(int argc, char* argv[]) {
    // Set up signal handlers
    signal(SIGINT, signal_handler);
    signal(SIGTERM, signal_handler);
    
    enum Mode {
        MODE_DEFAULT,
        MODE_CAPTURE,
        MODE_BINARY,
        MODE_MONITOR,
        MODE_ANALYZE,
        MODE_RAW,
        MODE_DECODE,
        MODE_DIFF,
        MODE_QUIET,
        MODE_SWITCH_CONTROL
    };
    
    Mode mode = MODE_DEFAULT;
    int target_device = -1;
    int capture_count = 5;
    bool quiet = false;
    int switch_num = -1;
    uint8_t switch_command = 0;
    int switch_dest = 0x12;  // Default to switch bank 1
    int switch_bank = 0;     // Default to bank 0 for standard NMEA2000
    int target_pgn = -1;      // Filter by PGN (-1 = all)
    int target_msg_type = -1; // Filter by CZONE message type (-1 = all)
    
    // Parse command line
    for (int i = 1; i < argc; i++) {
        std::string arg(argv[i]);
        
        if (arg == "--help" || arg == "-h") {
            ShowUsage(argv[0]);
            return 0;
        } else if (arg == "--capture") {
            mode = MODE_CAPTURE;
        } else if (arg == "--binary") {
            mode = MODE_BINARY;
        } else if (arg == "--monitor") {
            mode = MODE_MONITOR;
        } else if (arg == "--analyze") {
            mode = MODE_ANALYZE;
        } else if (arg == "--raw") {
            mode = MODE_RAW;
        } else if (arg == "--decode") {
            mode = MODE_DECODE;
        } else if (arg == "--diff") {
            mode = MODE_DIFF;
        } else if (arg == "--quiet") {
            quiet = true;
        } else if (arg == "--device") {
            if (i + 1 < argc) {
                target_device = std::stoi(argv[++i], nullptr, 0);
            } else {
                std::cerr << "Error: --device requires a value" << std::endl;
                return 1;
            }
        } else if (arg == "--count") {
            if (i + 1 < argc) {
                capture_count = std::stoi(argv[++i]);
            } else {
                std::cerr << "Error: --count requires a value" << std::endl;
                return 1;
            }
        } else if (arg == "--debug") {
            // Keep for compatibility
            mode = MODE_RAW;
        } else if (arg == "--switch-on") {
            if (i + 1 < argc) {
                switch_num = std::stoi(argv[++i]);
                switch_command = CZone::SWITCH_CMD_ON;
                mode = MODE_SWITCH_CONTROL;
            } else {
                std::cerr << "Error: --switch-on requires a switch number" << std::endl;
                return 1;
            }
        } else if (arg == "--switch-off") {
            if (i + 1 < argc) {
                switch_num = std::stoi(argv[++i]);
                switch_command = CZone::SWITCH_CMD_OFF;
                mode = MODE_SWITCH_CONTROL;
            } else {
                std::cerr << "Error: --switch-off requires a switch number" << std::endl;
                return 1;
            }
        } else if (arg == "--switch-toggle") {
            if (i + 1 < argc) {
                switch_num = std::stoi(argv[++i]);
                switch_command = CZone::SWITCH_CMD_TOGGLE;
                mode = MODE_SWITCH_CONTROL;
            } else {
                std::cerr << "Error: --switch-toggle requires a switch number" << std::endl;
                return 1;
            }
        } else if (arg == "--switch-dest") {
            if (i + 1 < argc) {
                switch_dest = std::stoi(argv[++i], nullptr, 0);
            } else {
                std::cerr << "Error: --switch-dest requires a device ID" << std::endl;
                return 1;
            }
        } else if (arg == "--bank") {
            if (i + 1 < argc) {
                switch_bank = std::stoi(argv[++i]);
            } else {
                std::cerr << "Error: --bank requires a bank number (0-based)" << std::endl;
                return 1;
            }
        } else if (arg == "--pgn") {
            if (i + 1 < argc) {
                target_pgn = std::stoi(argv[++i], nullptr, 0);
            } else {
                std::cerr << "Error: --pgn requires a PGN value" << std::endl;
                return 1;
            }
        } else if (arg == "--msg-type") {
            if (i + 1 < argc) {
                target_msg_type = std::stoi(argv[++i], nullptr, 0);
            } else {
                std::cerr << "Error: --msg-type requires a message type value" << std::endl;
                return 1;
            }
        } else {
            std::cerr << "Unknown option: " << arg << std::endl;
            std::cerr << "Use --help for usage information" << std::endl;
            return 1;
        }
    }
    
    if (!quiet) {
        switch (mode) {
            case MODE_CAPTURE:
                std::cout << "CZONE Message Capture Mode" << std::endl;
                if (target_device >= 0) {
                    std::cout << "Target device: 0x" << std::hex << target_device << std::dec << std::endl;
                }
                break;
            case MODE_BINARY:
                std::cout << "Binary Payload Display Mode" << std::endl;
                if (target_device >= 0) {
                    std::cout << "Monitoring device: 0x" << std::hex << target_device << std::dec << std::endl;
                }
                break;
            case MODE_MONITOR:
                std::cout << "Switch State Monitoring Mode" << std::endl;
                break;
            case MODE_ANALYZE:
                std::cout << "Deep Protocol Analysis Mode" << std::endl;
                break;
            case MODE_RAW:
                std::cout << "Raw Message Capture (No Filtering)" << std::endl;
                break;
            case MODE_DECODE:
                std::cout << "CZONE Message Decode Focus" << std::endl;
                break;
            case MODE_DIFF:
                std::cout << "Message Difference Analysis" << std::endl;
                break;
            case MODE_SWITCH_CONTROL:
                std::cout << "Switch Control Mode" << std::endl;
                break;
            default:
                std::cout << "CZONE Protocol Analyzer" << std::endl;
        }
        std::cout << "=================================" << std::endl;
    }
    
    // Initialize appropriate transport based on mode
    CZONESwitchDecoder* decoder = nullptr;
    
    if (mode != MODE_SWITCH_CONTROL) {
        // For analysis/capture modes, use the decoder
        decoder = new CZONESwitchDecoder("/dev/ttyUSB0");
        if (!decoder->IsOpen()) {
            std::cerr << "Failed to open NGT-1" << std::endl;
            return 1;
        }
    }
    
    if (mode == MODE_SWITCH_CONTROL) {
        // For switch control, only use NMEA2000 transport
        std::cout << "Initializing NMEA2000 transport..." << std::endl;
        
        // NMEA2000 uses a timer-based state machine, so we need to call Open() and ParseMessages() in a loop
        // We need to wait for OpenState to reach os_Open, not just os_WaitOpen
        auto start = std::chrono::steady_clock::now();
        bool opened = false;
        
        // First, get Open() to return true (reaches os_WaitOpen)
        while (std::chrono::steady_clock::now() - start < std::chrono::seconds(5) && !opened) {
            NMEA2000.ParseMessages();
            if (NMEA2000.Open()) {
                opened = true;
                break;
            }
            usleep(10000); // 10ms delay
        }
        
        if (opened) {
            // Now wait for the full initialization (os_WaitOpen -> os_Open transition takes 200ms)
            auto wait_start = std::chrono::steady_clock::now();
            while (std::chrono::steady_clock::now() - wait_start < std::chrono::seconds(2)) {
                NMEA2000.ParseMessages();
                usleep(50000); // 50ms delay
            }
        }
        
        if (!opened) {
            std::cerr << "Failed to initialize NMEA2000 transport (timeout)" << std::endl;
            return 1;
        }
    }
    
    if (!quiet) {
        std::cout << "Connected to NGT-1" << std::endl << std::endl;
        
        // Check NGT-1 configuration and show warnings
        tNMEA2000_NGT1* ngt1 = dynamic_cast<tNMEA2000_NGT1*>(&NMEA2000);
        if (ngt1) {
            ngt1->CheckNGT1Status();
            ngt1->PrintNGT1Warnings();
        }
    }
    
    // Handle different modes
    if (mode == MODE_SWITCH_CONTROL) {
        if (switch_num < 1 || switch_num > 8) {
            std::cerr << "Error: Switch number must be between 1 and 8" << std::endl;
            return 1;
        }
        
        std::cout << "Sending switch command: Switch " << switch_num << " -> ";
        switch (switch_command) {
            case CZone::SWITCH_CMD_ON:
                std::cout << "ON" << std::endl;
                break;
            case CZone::SWITCH_CMD_OFF:
                std::cout << "OFF" << std::endl;
                break;
            case CZone::SWITCH_CMD_TOGGLE:
                std::cout << "TOGGLE" << std::endl;
                break;
        }
        
        // Convert command constants to library format
        tN2kCZoneSwitchCommand libCommand;
        switch (switch_command) {
            case CZone::SWITCH_CMD_ON: libCommand = N2kCZoneSwitchCmd_On; break;
            case CZone::SWITCH_CMD_OFF: libCommand = N2kCZoneSwitchCmd_Off; break;
            case CZone::SWITCH_CMD_TOGGLE: libCommand = N2kCZoneSwitchCmd_Toggle; break;
            default: 
                std::cerr << "Invalid switch command: " << (int)switch_command << std::endl;
                return 1;
        }
        
        // Send standard NMEA2000 PGN 127502 - Switch Bank Control
        std::cout << "Sending standard NMEA2000 PGN 127502 (Switch Bank Control)..." << std::endl;
        
        tN2kMsg SwitchMsg;
        SwitchMsg.SetPGN(127502);  // PGN 127502 - Switch Bank Control
        SwitchMsg.Priority = 3;
        SwitchMsg.Source = 0x05;  // Our unique address
        SwitchMsg.Destination = 0xFF;  // Broadcast
        
        // PGN 127502 format:
        // Byte 0: SID (Sequence ID)
        // Byte 1: Switch Bank Instance (0 = bank 0, 1 = bank 1, etc.)
        // Bytes 2-5: Switch status pairs (2 bits per switch)
        //   00 = Off, 01 = On, 10 = Error, 11 = Unavailable
        
        SwitchMsg.AddByte(0x00);  // SID
        SwitchMsg.AddByte(switch_bank);  // Bank number (0-based)
        
        // Build switch status bytes (2 bits per switch, 4 switches per byte)
        // For turning off switch 4 (index 3), set bits 6-7 of byte 2 to 00
        unsigned char switchStates[4] = {0xFF, 0xFF, 0xFF, 0xFF}; // All unavailable by default
        
        // Calculate which byte and bit position for the switch
        int switchIndex = switch_num - 1;  // Convert to 0-based
        int byteIndex = switchIndex / 4;
        int bitPosition = (switchIndex % 4) * 2;
        
        // Clear the 2 bits for this switch and set new state
        switchStates[byteIndex] &= ~(0x03 << bitPosition);  // Clear bits
        if (switch_command == CZone::SWITCH_CMD_ON) {
            switchStates[byteIndex] |= (0x01 << bitPosition);  // Set to On
        }
        // Off = 0x00, so no need to set bits for OFF command
        
        SwitchMsg.AddByte(switchStates[0]);
        SwitchMsg.AddByte(switchStates[1]);
        SwitchMsg.AddByte(switchStates[2]);
        SwitchMsg.AddByte(switchStates[3]);
        
        bool standardResult = NMEA2000.SendMsg(SwitchMsg);
        std::cout << "Standard PGN 127502 result: " << (standardResult ? "SUCCESS" : "FAILED") << std::endl;
        std::cout << "Sent to Bank " << switch_bank << ", Switch " << switch_num 
                  << " -> " << (switch_command == CZone::SWITCH_CMD_ON ? "ON" : "OFF") << std::endl;
        
        usleep(500000);  // Wait 500ms between messages
        
        // Now try the original PGN 65280 message
        std::cout << "Testing proprietary PGN 65280..." << std::endl;
        
        tN2kMsg N2kMsg;
        N2kMsg.SetPGN(65280);  // PGN 65280
        N2kMsg.Priority = 6;
        N2kMsg.Source = 0x03;
        N2kMsg.Destination = switch_dest;
        
        // Direct PGN 65280 payload - matches ParseCZoneMFDSwitchChangeRequest65280 example
        N2kMsg.AddByte(0x93);                    // CZoneMessage byte 0 
        N2kMsg.AddByte(0x13);                    // CZoneMessage byte 1
        N2kMsg.AddByte(switch_num + 4);          // Switch index (byte 2): 5=switch1, 6=switch2, etc.
        N2kMsg.AddByte(0x00);                    // Padding
        N2kMsg.AddByte(0x00);                    // Padding  
        N2kMsg.AddByte(0x03);                    // CzDipSwitch (byte 5): device identifier
        N2kMsg.AddByte((unsigned char)libCommand); // Command (byte 6): 0xF1=ON, 0xF4=OFF, 0xF2=TOGGLE
        
        
        std::cout << "Sending to device 0x" << std::hex << switch_dest << std::dec << std::endl;
        
        // Give the NMEA2000 library more time to complete initialization
        for (int i = 0; i < 10; i++) {
            NMEA2000.ParseMessages();
            usleep(100000); // 100ms delay
        }
        
        // Send via NMEA2000 transport
        bool sendResult = NMEA2000.SendMsg(N2kMsg);
        
        if (sendResult) {
            std::cout << "Command sent successfully" << std::endl;
            std::cout << "Sent CZONE message: PGN " << N2kMsg.PGN 
                      << " from 0x" << std::hex << (int)N2kMsg.Source 
                      << " to 0x" << (int)N2kMsg.Destination 
                      << " (" << (int)N2kMsg.DataLen << " bytes)" << std::dec << std::endl;
        } else {
            std::cerr << "Failed to send command" << std::endl;
            return 1;
        }
        return 0;
    }
    
    if (mode == MODE_CAPTURE) {
        decoder->CaptureDeviceMessages(target_device, capture_count, false, target_pgn, target_msg_type);
        return 0;
    }
    
    if (mode == MODE_BINARY) {
        decoder->CaptureDeviceMessages(target_device, capture_count, true, target_pgn, target_msg_type);
        return 0;
    }
    
    if (mode == MODE_RAW) {
        // Raw capture mode - show everything
        CZONESwitchDecoder::N2KMessage msg;
        while (g_running) {
            if (decoder->ReadMessage(msg)) {
                decoder->PrintMessageCompact(msg);
            }
        }
        if (!quiet) {
            std::cout << "\nTerminated by signal" << std::endl;
        }
        return 0;
    }
    
    if (mode == MODE_MONITOR) {
        // TOP-DOWN ANALYSIS: Classify devices by message patterns and structure
        std::cout << "\nTOP-DOWN ANALYSIS: Classifying CZONE devices..." << std::endl;
        
        CZONESwitchDecoder::N2KMessage msg;
        auto start = std::chrono::steady_clock::now();
        auto end = start + std::chrono::seconds(15);
        
        // Comprehensive device tracking
        struct DeviceProfile {
            uint8_t source;
            std::vector<uint32_t> pgns_used;
            std::map<uint32_t, int> pgn_counts;
            std::map<uint32_t, std::vector<std::vector<uint8_t>>> message_samples;
            std::map<uint8_t, int> destination_counts;
            int total_messages = 0;
        };
        
        std::map<uint8_t, DeviceProfile> devices;
        
        while (std::chrono::steady_clock::now() < end && g_running) {
            if (decoder->ReadMessage(msg)) {
                uint8_t src = msg.source;
                DeviceProfile& profile = devices[src];
                profile.source = src;
                profile.total_messages++;
                profile.pgn_counts[msg.pgn]++;
                profile.destination_counts[msg.destination]++;
                
                // Store first 3 samples of each PGN per device
                if (profile.message_samples[msg.pgn].size() < 3) {
                    std::vector<uint8_t> sample(msg.data, msg.data + msg.data_len);
                    profile.message_samples[msg.pgn].push_back(sample);
                }
                
                // Track unique PGNs
                if (std::find(profile.pgns_used.begin(), profile.pgns_used.end(), msg.pgn) == profile.pgns_used.end()) {
                    profile.pgns_used.push_back(msg.pgn);
                }
            }
        }
        
        std::cout << "\nDevice Classification Results:" << std::endl;
        std::cout << "==============================" << std::endl;
        
        // Group devices by similarity
        std::vector<std::pair<uint8_t, DeviceProfile*>> sorted_devices;
        for (auto& pair : devices) {
            sorted_devices.push_back({pair.first, &pair.second});
        }
        
        // Sort by total message count (most active first)
        std::sort(sorted_devices.begin(), sorted_devices.end(), 
                 [](const auto& a, const auto& b) { return a.second->total_messages > b.second->total_messages; });
        
        for (auto& pair : sorted_devices) {
            uint8_t src = pair.first;
            DeviceProfile& profile = *pair.second;
            
            std::cout << "\nDevice 0x" << std::hex << std::setw(2) << std::setfill('0') << (int)src << std::dec << " (Total: " << profile.total_messages << " msgs)" << std::endl;
            
            // Show PGN usage pattern
            std::cout << "  PGNs used: ";
            for (uint32_t pgn : profile.pgns_used) {
                int count = profile.pgn_counts[pgn];
                double percentage = (double)count / profile.total_messages * 100;
                std::cout << pgn << "(" << count << "," << std::fixed << std::setprecision(1) << percentage << "%) ";
            }
            std::cout << std::endl;
            
            // Show destinations
            std::cout << "  Destinations: ";
            for (auto& dest_pair : profile.destination_counts) {
                std::cout << "0x" << std::hex << (int)dest_pair.first << std::dec << "(" << dest_pair.second << ") ";
            }
            std::cout << std::endl;
            
            // Show message structure for PGN 65282 (most relevant)
            if (profile.message_samples.find(65282) != profile.message_samples.end()) {
                std::cout << "  PGN 65282 samples:" << std::endl;
                for (size_t i = 0; i < profile.message_samples[65282].size(); i++) {
                    std::cout << "    Sample " << (i+1) << ": ";
                    auto& sample = profile.message_samples[65282][i];
                    for (size_t j = 0; j < sample.size() && j < 17; j++) {
                        std::cout << std::hex << std::setfill('0') << std::setw(2) << (int)sample[j] << " ";
                    }
                    std::cout << std::dec << std::endl;
                }
            }
        }
        
        // SIMILARITY ANALYSIS
        std::cout << "\n🔍 SIMILARITY ANALYSIS:" << std::endl;
        std::cout << "========================" << std::endl;
        
        // Find devices that use the same PGNs with similar frequencies
        std::vector<std::pair<uint8_t, uint8_t>> similar_pairs;
        
        for (size_t i = 0; i < sorted_devices.size(); i++) {
            for (size_t j = i + 1; j < sorted_devices.size(); j++) {
                auto& dev1 = *sorted_devices[i].second;
                auto& dev2 = *sorted_devices[j].second;
                
                // Check if both use PGN 65282 (status messages)
                bool both_use_65282 = (dev1.pgn_counts.find(65282) != dev1.pgn_counts.end()) &&
                                      (dev2.pgn_counts.find(65282) != dev2.pgn_counts.end());
                
                if (both_use_65282) {
                    int count1 = dev1.pgn_counts[65282];
                    int count2 = dev2.pgn_counts[65282];
                    double ratio = (double)std::min(count1, count2) / std::max(count1, count2);
                    
                    std::cout << "  Device 0x" << std::hex << dev1.source << " vs 0x" << dev2.source << std::dec;
                    std::cout << ": PGN 65282 counts " << count1 << " vs " << count2;
                    std::cout << " (similarity: " << std::fixed << std::setprecision(2) << ratio << ")" << std::endl;
                    
                    if (ratio > 0.5) { // Similar frequency
                        similar_pairs.push_back({dev1.source, dev2.source});
                    }
                }
            }
        }
        
        // STRUCTURAL ANALYSIS BY EXCLUSION - Focus on devices 0x46 (Bank 1) and 0x13 (Bank 2)
        std::cout << "\n🎯 STRUCTURAL ANALYSIS BY EXCLUSION:" << std::endl;
        std::cout << "======================================" << std::endl;
        std::cout << "Assumption: 0x46 = Bank 1, 0x13 = Bank 2" << std::endl;
        
        // Get samples from both devices
        auto& bank1_device = devices[0x46];
        auto& bank2_device = devices[0x13];
        
        if (bank1_device.message_samples[65282].size() > 0 && bank2_device.message_samples[65282].size() > 0) {
            auto& bank1_msgs = bank1_device.message_samples[65282];
            auto& bank2_msgs = bank2_device.message_samples[65282];
            
            std::cout << "\n📊 BYTE-BY-BYTE STRUCTURAL ANALYSIS:" << std::endl;
            std::cout << "=====================================" << std::endl;
            
            // Analyze first message from each device
            auto& msg1 = bank1_msgs[0];  // Bank 1 (0x46) 
            auto& msg2 = bank2_msgs[0];  // Bank 2 (0x13)
            
            std::cout << "Bank 1 (0x46): ";
            for (size_t i = 0; i < std::min(msg1.size(), (size_t)17); i++) {
                std::cout << std::hex << std::setfill('0') << std::setw(2) << (int)msg1[i] << " ";
            }
            std::cout << std::endl;
            
            std::cout << "Bank 2 (0x13): ";
            for (size_t i = 0; i < std::min(msg2.size(), (size_t)17); i++) {
                std::cout << std::hex << std::setfill('0') << std::setw(2) << (int)msg2[i] << " ";
            }
            std::cout << std::dec << std::endl;
            
            std::cout << "\nBYTE CLASSIFICATION:" << std::endl;
            std::cout << "Byte# Bank1  Bank2  Status" << std::endl;
            std::cout << "----- ----- ----- -------------------------" << std::endl;
            
            for (size_t i = 0; i < std::min({msg1.size(), msg2.size(), (size_t)17}); i++) {
                uint8_t b1 = msg1[i];
                uint8_t b2 = msg2[i];
                
                std::cout << std::setw(2) << i << ":   ";
                std::cout << std::hex << std::setfill('0') << std::setw(2) << (int)b1 << "    ";
                std::cout << std::setw(2) << (int)b2 << std::dec << "   ";
                
                if (b1 == b2) {
                    std::cout << "IDENTICAL - likely structure/header";
                    
                    // Identify known structural bytes based on CZONE protocol
                    if (i == 0) std::cout << " (Message type/instance)";
                    else if (i == 1) std::cout << " (Always 0xFF - CZONE header)";
                    else if (i == 2) std::cout << " (Message subtype)";
                    else if (i == 6) std::cout << " (Always 0x00 - padding)";
                    else if (i == 7) std::cout << " (Always 0x08 - data length)";
                    else std::cout << " (Timestamp/sequence/checksum?)";
                } else {
                    std::cout << "DIFFERENT - potential switch data";
                    
                    // Analyze what these different bytes might represent
                    std::cout << " | B1_bits: ";
                    for (int bit = 7; bit >= 0; bit--) {
                        std::cout << ((b1 >> bit) & 1);
                    }
                    std::cout << " B2_bits: ";
                    for (int bit = 7; bit >= 0; bit--) {
                        std::cout << ((b2 >> bit) & 1);
                    }
                    
                    // Check for our expected patterns
                    if (b1 == 0x07 || b1 == 0x38) std::cout << " 🎯 B1=BANK1_PATTERN";
                    if (b2 == 0x17 || b2 == 0x3A) std::cout << " 🎯 B2=BANK2_PATTERN";
                    if (b1 == 0x17 || b1 == 0x3A) std::cout << " 🎯 B1=BANK2_PATTERN"; 
                    if (b2 == 0x07 || b2 == 0x38) std::cout << " 🎯 B2=BANK1_PATTERN";
                }
                std::cout << std::endl;
            }
            
            // Multiple message comparison to identify truly variable vs static bytes
            std::cout << "\n📈 VARIABILITY ANALYSIS (Multiple Messages):" << std::endl;
            std::cout << "=============================================" << std::endl;
            
            for (size_t i = 0; i < 17; i++) {
                std::set<uint8_t> bank1_values, bank2_values;
                
                // Collect values from multiple messages
                for (size_t msgIdx = 0; msgIdx < std::min(bank1_msgs.size(), (size_t)3); msgIdx++) {
                    if (i < bank1_msgs[msgIdx].size()) {
                        bank1_values.insert(bank1_msgs[msgIdx][i]);
                    }
                }
                for (size_t msgIdx = 0; msgIdx < std::min(bank2_msgs.size(), (size_t)3); msgIdx++) {
                    if (i < bank2_msgs[msgIdx].size()) {
                        bank2_values.insert(bank2_msgs[msgIdx][i]);
                    }
                }
                
                std::cout << "Byte " << std::setw(2) << i << ": ";
                std::cout << "Bank1_values={";
                for (auto val : bank1_values) {
                    std::cout << std::hex << std::setw(2) << std::setfill('0') << (int)val << " ";
                }
                std::cout << "} Bank2_values={";
                for (auto val : bank2_values) {
                    std::cout << std::hex << std::setw(2) << std::setfill('0') << (int)val << " ";
                }
                std::cout << "}" << std::dec;
                
                if (bank1_values.size() == 1 && bank2_values.size() == 1) {
                    if (*bank1_values.begin() == *bank2_values.begin()) {
                        std::cout << " -> STATIC/STRUCTURAL";
                    } else {
                        std::cout << " -> DEVICE_SPECIFIC (potential switch data)";
                    }
                } else {
                    std::cout << " -> VARIABLE (timestamp/counter/checksum)";
                }
                std::cout << std::endl;
            }
            
            std::cout << "\n🔍 SWITCH STATE INTERPRETATION:" << std::endl;
            std::cout << "================================" << std::endl;
            std::cout << "Expected states:" << std::endl;
            std::cout << "Bank 1 (0x46): ON,ON,ON,OFF,OFF,OFF" << std::endl; 
            std::cout << "Bank 2 (0x13): ON,ON,ON,OFF,ON,OFF" << std::endl;
            std::cout << std::endl;
            
            // Focus only on bytes that are different and device-specific
            std::cout << "Examining device-specific bytes for switch patterns..." << std::endl;
        } else {
            std::cout << "Insufficient message samples from devices 0x46 and 0x13" << std::endl;
        }
        
        return 0;
    }
    
    std::cout << std::endl;
    std::cout << "Current switch states:" << std::endl;
    std::cout << "  Bank 1: ON, ON, ON, OFF, OFF, OFF" << std::endl;
    std::cout << "  Bank 2: ON, ON, ON, OFF, ON, OFF" << std::endl;
    std::cout << std::endl;
    std::cout << "📊 Phase 1: Capturing baseline for 5 seconds (don't touch switches)..." << std::endl;
    
    auto start_time = std::chrono::steady_clock::now();
    auto baseline_end = start_time + std::chrono::seconds(5);
    auto capture_end = baseline_end + std::chrono::seconds(15);
    
    int total_messages = 0;
    int potential_czone_messages = 0;
    CZONESwitchDecoder::N2KMessage msg;
    
    // Phase 1: Capture baseline
    while (std::chrono::steady_clock::now() < baseline_end && g_running) {
        if (decoder->ReadMessage(msg)) {
            total_messages++;
            decoder->AnalyzeMessage(msg, false);
            decoder->TestCZoneParser(msg);
        }
    }
    
    std::cout << std::endl;
    std::cout << "✅ Baseline captured!" << std::endl;
    std::cout << std::endl;
    std::cout << "🔥🔥🔥 Phase 2: TOGGLE CZONE SWITCHES NOW! 🔥🔥🔥" << std::endl;
    std::cout << "⏱️  Monitoring for 15 seconds..." << std::endl;
    std::cout << std::endl;
    
    // Phase 2: Monitor for changes
    while (std::chrono::steady_clock::now() < capture_end && g_running) {
        if (decoder->ReadMessage(msg)) {
            total_messages++;
            
            // Count potential CZONE messages
            if (!decoder->IsKnownNonSwitchPGN(msg.pgn) && decoder->IsPotentialCZONEMessage(msg)) {
                potential_czone_messages++;
            }
            
            decoder->AnalyzeMessage(msg, false);
            decoder->TestCZoneParser(msg);
            
            // Progress update every 2 seconds
            auto now = std::chrono::steady_clock::now();
            auto remaining = std::chrono::duration_cast<std::chrono::seconds>(capture_end - now).count();
            
            static int last_remaining = -1;
            if (remaining != last_remaining && remaining % 2 == 0 && remaining > 0) {
                std::cout << "⏰ " << remaining << " seconds remaining..." << std::endl;
                last_remaining = remaining;
            }
        }
    }
    
    std::cout << std::endl;
    std::cout << "🔴 SCRIPT STOPPED" << std::endl;
    std::cout << "📊 Summary: " << total_messages << " total messages, " << potential_czone_messages << " potential CZONE messages" << std::endl;
    
    // Cleanup
    if (decoder) {
        delete decoder;
    }
    
    return 0;
}<|MERGE_RESOLUTION|>--- conflicted
+++ resolved
@@ -1231,7 +1231,6 @@
             return false;
         }
         
-<<<<<<< HEAD
         // Parse NGT-1/Actisense message format
         msg.timestamp = std::chrono::steady_clock::now();
         
@@ -1254,38 +1253,6 @@
         
         if (debug_decode && decode_attempts % 100 == 1) {
             std::cout << "    → N2K parsing: prio=" << (int)msg.priority << ", pgn=" << msg.pgn << ", src=" << (int)msg.source << ", len=" << (int)msg.data_len << std::endl;
-=======
-        // Parse based on message type
-        msg.timestamp = std::chrono::steady_clock::now();
-        
-        if (is_n2k) {
-            // Standard NMEA2000 format from NGT-1 (0xA0)
-            // Format: A0 len pri pgn_low pgn_mid pgn_high dst src [timestamp 4B] data...
-            if (message_buffer.size() < 12) return false;
-            
-            msg.priority = message_buffer[2];
-            msg.pgn = message_buffer[3] | (message_buffer[4] << 8) | (message_buffer[5] << 16);
-            msg.destination = message_buffer[6];
-            msg.source = message_buffer[7];
-            // Bytes 8-11 are timestamp (not used here)
-            msg.data_len = message_buffer[1] - 11; // Length includes header, subtract it
-            
-            // Data starts at byte 12 for standard N2K
-            if (message_buffer.size() < 12 + msg.data_len) return false;
-            memcpy(msg.data, &message_buffer[12], msg.data_len);
-        } else {
-            // CZONE format (0x93)
-            msg.priority = message_buffer[2];
-            msg.pgn = message_buffer[3] | (message_buffer[4] << 8) | (message_buffer[5] << 16);
-            msg.destination = message_buffer[6];
-            msg.source = message_buffer[7];
-            // Bytes 8-9 are timestamp (not used here)
-            msg.data_len = message_buffer[10];
-            
-            // Data starts at byte 11 for CZONE
-            if (message_buffer.size() < 11 + msg.data_len) return false;
-            memcpy(msg.data, &message_buffer[11], msg.data_len);
->>>>>>> 9c570c95
         }
         
         if (msg.data_len > 223) {
@@ -1295,7 +1262,6 @@
             return false;
         }
         
-<<<<<<< HEAD
         if (message_buffer.size() < 12 + msg.data_len) {
             if (debug_decode && decode_attempts % 100 == 1) {
                 std::cout << "    → ADJUSTING: Buffer shorter than expected, using available data (" << message_buffer.size() << " bytes)" << std::endl;
@@ -1311,21 +1277,6 @@
         bool is_czone = CZone::IsCZONEPGN(msg.pgn);
         if (is_czone && debug_decode && decode_attempts % 100 == 1) {
             std::cout << "    → CZONE MESSAGE detected in PGN " << msg.pgn << std::endl;
-=======
-        // Data has already been copied above based on message type
-        
-        // Check if this is a CZONE proprietary message embedded in NMEA2000
-        // CZONE messages have PGNs 65282/65283 and start with 0x93 0x13 in the data payload
-        bool is_czone_payload = false;
-        if ((msg.pgn == CZone::PGN_SWITCH_STATUS || msg.pgn == CZone::PGN_SWITCH_CONTROL) &&
-            msg.data_len >= 2 && 
-            msg.data[0] == CZone::PROTOCOL_MARKER_1 && 
-            msg.data[1] == CZone::PROTOCOL_MARKER_2) {
-            is_czone_payload = true;
-            if (debug_decode && decode_attempts % 100 == 1) {
-                std::cout << "    → CZONE PROPRIETARY MESSAGE in PGN " << msg.pgn << std::endl;
-            }
->>>>>>> 9c570c95
         }
         
         if (debug_decode && decode_attempts % 100 == 1) {
